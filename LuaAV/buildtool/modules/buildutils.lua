--[[
	Collection of utility functions for the build system.  Most of the functions 
	either deal with file name and file path processing or the execution of 
	command line calls.
	
	File name/path processing contains funtions for extracting elements of a 
	file path such as the fully qualified directory of a file, it's file name, 
	extension, and name without extension.  Additionally, there are helper functions 
	for creating files and directories that can verify the existence of a path before 
	a copy of move operation, creating the directory if necessary.
	
	The command line functions provide wrappers around commonly used command line 
	utilities such as gcc, mv, rm, cp, and mkdir.  
--]]
local assert, pairs, tostring, type = assert, pairs, tostring, type
local ipairs = ipairs
local next = next
local print = print
local unpack = unpack
local loadfile = loadfile
local loadstring = loadstring
local setfenv = setfenv
local setmetatable = setmetatable
local getfenv = getfenv
local tonumber = tonumber
local tostring = tostring
local error = error

local table = require 'table'
local string = require 'string'
local os = require 'os'
local io = require 'io'
local print = print

local lfs = require("lfs")

local OS = _OSNAME

--[[
-- for later autoconf type behavior
#include <stdio.h>
#include <iostream>

int main(int argc, const char *argv[]) {
	int x = 1;
	if(*(char *)&x == 1) {
		printf("little endian\n");
	}
	else {
		printf("big endiand\n");
	}
	return 0;
}

--]]


module('buildutils')
----------------------------------------------------------

local M = getfenv()
M.echo = true


function stripfilename(filename)
	return string.match(filename, "(.+)/[^/]*%.%w+$")
end

function strippath(filename)
	return string.match(filename, ".+/([^/]*%.%w+)$")
end

function stripextension(filename)
	local idx = filename:match(".+()%.%w+$")
	if(idx) then
		return filename:sub(1, idx-1)
	else
		return filename
	end
end

function getextension(filename)
	return filename:match(".+%.(%w+)$")
end

function pathchunks(name)
	local chunks = {}
	for w in string.gmatch(name, "[^/\\]+") do
	   table.insert(chunks, 1, w)
	end
	return chunks
end

function makepath(root, ...)
	local v = {...}
	if(#v >= 1) then
		local fmt = string.rep("%s/", #v) .. "%s"
		return string.format(fmt, root, unpack(v))
	else
		return root
	end
end

function cmdline_arg(arg)
	return arg:match("([%w_]+)=([%w_]+)")
end

function table_combine(t1, ...)
	local new_t1 = {}
	for i, v in ipairs(t1) do
		new_t1[i] = v
	end	

	local vv = {...}
	for i, tt in ipairs(vv) do
		for i, v in ipairs(tt) do
			new_t1[#new_t1+1] = v
		end
	end
	return new_t1
end

function loadinenv(_G, filename)
	local loadenv = {}
	loadenv.__index = _G
	setmetatable(loadenv, loadenv)
	
	local file = io.open(filename)
	local code = file:read("*a")
	file:close()
	code = string.format("project = %s", code)
	local f = assert(loadstring(code))
	setfenv(f, loadenv)
	f()
	return loadenv
end

function exec(cmd, echo, sudo)
	echo = echo or M.echo
	sudo = sudo or false
	if(echo) then
		print(cmd)
		print("")
	end
	if(sudo) then
		cmd = "sudo " .. cmd
	end

	local dir = os.getenv("PWD")
	local file = dir .. "/stderr.txt"

	cmd = string.format("%s 2>%s", cmd, file)
	local txt = io.popen(cmd):read("*a")

	local ferr = io.open(file)
	local err_text
	if(ferr) then
		err_text = ferr:read("*a")
		if(err_text:len() > 0 and not err_text:find("warning")) then
			print("ERROR:", err_text)
			os.exit()
		else
			err = nil
		end
		ferr:close()
	end
	if(lfs.attributes(file)) then
		io.popen("rm " .. file)
	end

	return txt, err_text
end

function compilefile(filename, objname, cflags)
	cflags = cflags or ""
	local originalpath = lfs.currentdir()

	local path = stripfilename(filename)	
	lfs.chdir(path)

	-- compile .c files as C code
	if(getextension(filename) == "c") then
		cflags = "-x c " .. cflags
	end

	local build = true	
	if(lfs.attributes(objname)) then
		local filemod = lfs.attributes(filename, "modification")
		local objmod = lfs.attributes(objname, "modification")
		if(filemod < objmod) then
			build = false
		end
	end
	
	if(build) then
		local cmd = string.format("g++ %s -o %s -c %s", cflags, objname, filename)
		local err = exec(cmd)
	end
	
	lfs.chdir(originalpath)
end

function linkobjects(objects, path, name, ldflags)
	ldflags = ldflags or ""
	
	local originalpath = lfs.currentdir()
	lfs.chdir(path)
	local ofiles = table.concat(objects, " ")
	local cmd = string.format("g++ -o %s %s %s", name, ofiles, ldflags)
	local err = exec(cmd)
	lfs.chdir(originalpath)
end

function stripsvn(dir, sudo)
	local cmd = string.format("find %s \\( -name .svn -and -exec rm -rf {} \\; -and -prune \\)", dir)
	exec(cmd, nil, sudo)
end

function stripgit(dir, sudo)
   local cmd = string.format("find %s \\( -name .git -and -exec rm -rf {} \\; -and -prune \\)", dir)
   exec(cmd, nil, sudo)
end

function movefile(src, dst, sudo)
	ensurepath(dst)
	local cmd = string.format("mv %s %s", src, dst)
	exec(cmd, nil, sudo)
end

function copyfile(src, dst, sudo)
	ensurepath(dst)
	local cmd = string.format("cp %s %s", src, dst)
	exec(cmd, nil, sudo)
end

function copydir(src, dst, sudo)
	ensurepath(dst)
	local cmd = string.format("cp -R %s %s", src, dst)
	exec(cmd, nil, sudo)
end

function exportdir(src, dst, sudo)
	ensurepath(dst)
-- 	local cmd = string.format("svn export --force %s %s", src, dst)
<<<<<<< HEAD
   	local cmd = string.format("cp -R %s %s", src, dst)
=======
   	local cmd = string.format("cp -R %s/* %s/", src, dst)
>>>>>>> b03da14e
	exec(cmd, nil, sudo)
end

function removefile(filename, sudo)
	if(lfs.attributes(filename) ~= nil) then
		local cmd = string.format("rm %s", filename)
		exec(cmd, nil, sudo)
	end
end

function removedir(dirname, sudo)
	if(lfs.attributes(dirname) ~= nil) then
		local cmd = string.format("rm -r %s", dirname)
		exec(cmd, nil, sudo)
	end
end

function ensurepath(path, sudo)
	local chunks = pathchunks(path)
	local originalpath = lfs.currentdir()
	lfs.chdir("/")
	for i=#chunks, 1, -1 do
		local c = chunks[i]
		local exists = lfs.attributes(c) ~= nil
		if(not exists) then
			if(sudo) then
				exec("mkdir " .. c, nil, sudo)
			else
				lfs.mkdir(c)
			end
		end
		lfs.chdir(c)
	end
	lfs.chdir(originalpath)
end

function findfileinpath(path, filename, recursive)
    local originalpath = lfs.currentdir()
	local result
	if lfs.chdir(path) then
		for f, attr in lfs.dir(path) do
			local subpath = path .. "/" .. f
			if f == filename then
				return subpath
			elseif recursive then
				local attr, err = lfs.attributes(subpath)
				if(attr) then
					if attr.mode == "directory" and f:find('.', 1, true) ~= 1 then
						result = findfileinpath(subpath, filename, true)
						if(result) then
							return result
						end
					end
				end
            end
		end
	end
	lfs.chdir(originalpath)
	return result
end

function filter_from_extensions(extensions)
	local patterns = {}
	for i, e in ipairs(extensions) do
		patterns[i] = "%." .. e .. "$"
	end
	
	return
	function(filepath)
		local match = false
		for i, p in ipairs(patterns) do
			match = match or filepath:find(p)
			if(match) then
				return match ~= nil
			end
		end
		return match ~= nil
	end
end

function findfilesinpath_filtered(path, filter, recursive, sourcefiles)
	sourcefiles = sourcefiles or {}

	local originalpath = lfs.currentdir()
	local result
	if lfs.chdir(path) then
		for f, attr in lfs.dir(path) do
			local subpath = path .. "/" .. f
			local attr, err = lfs.attributes(subpath)
			if(attr and attr.mode == "directory") then
				if(f:find('.', 1, true) ~= 1 and recursive) then
					findfilesinpath_filtered(subpath, filter, recursive, sourcefiles)
				end
			elseif(filter(f)) then
				sourcefiles[#sourcefiles+1] = subpath
			end
		end
	end
	lfs.chdir(originalpath)
	return sourcefiles
end


function writefile(filename, str)
	local file, err = io.open(filename, "w")
	if(not file) then
		error(string.format("%s  writing to file %s", err, filename))
		return	
	end
	
	file:write(str)
	file:close()
end


function configure(base_dir, conf_code)
	-- files and paths for compile test
	local temp_dir = base_dir .. "/temp"
	local test_source = temp_dir .. "/test.c"
	local test_build_dir = temp_dir .. "/build"
	local test_object = test_build_dir .. "/test.o"
	local test_bin = test_build_dir .. "/test"
	
	-- setup files and paths
	ensurepath(temp_dir)	
	writefile(test_source, conf_code)
	ensurepath(test_build_dir)
	
	-- compile and run
	compilefile(test_source, test_object)
	linkobjects({test_object}, test_build_dir, "test")
	local result = exec(test_bin)
	
	--print("'".. result.."'")
	local vars = {}
	for k, v in result:gmatch("([%w_]*):([%w_]*)") do
		vars[k] = tonumber(v) or v
	end
	
	-- cleanup
	removedir(temp_dir)
	
	return vars
end<|MERGE_RESOLUTION|>--- conflicted
+++ resolved
@@ -242,11 +242,7 @@
 function exportdir(src, dst, sudo)
 	ensurepath(dst)
 -- 	local cmd = string.format("svn export --force %s %s", src, dst)
-<<<<<<< HEAD
-   	local cmd = string.format("cp -R %s %s", src, dst)
-=======
    	local cmd = string.format("cp -R %s/* %s/", src, dst)
->>>>>>> b03da14e
 	exec(cmd, nil, sudo)
 end
 
